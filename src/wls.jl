--- conflicted
+++ resolved
@@ -41,7 +41,6 @@
 
     return out
         
-<<<<<<< HEAD
 end
 
 function ls(y::Array{Float64,2},X::Array{Float64,2},
@@ -52,16 +51,11 @@
     # number of covariates
     p = size(X,2)
     
-    # QR decomposition of the transformed data
-    (q,r) = qr(X)
-    b = r\At_mul_B(q,y)
-=======
     # QR decomposition of the transformed data    
     (q,r) = qr(XX)
     # = r\At_mul_B(q,yy)  MATH BUG? because r is not factored out. 
     b = (transpose(r)*r)\(transpose(XX)*yy)
 
->>>>>>> db3eba71
     # estimate yy and calculate rss
     yhat = X*b
     # yhat = q*At_mul_B(q,yy)
